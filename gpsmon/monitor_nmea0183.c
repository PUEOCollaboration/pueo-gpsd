/*
 * monitor_nmea0183.c - gpsmon support for NMEA devices.
 *
 * To do: Support for GPGLL, GPGBS, GPZDA, PASHR NMEA sentences.
 *
 * This file is Copyright 2010 by the GPSD project
 * SPDX-License-Identifier: BSD-2-clause
 */

#include "../include/gpsd_config.h"   // must be before all includes

#include <assert.h>
#include <math.h>
#include <stdarg.h>
#include <stdio.h>
#include <stdlib.h>                   // for labs()
#include <string.h>
#include <unistd.h>

#include "../include/gpsd.h"
#include "../include/gpsmon.h"
#include "../include/gpsdclient.h"
#include "../include/strfuncs.h"

extern const struct gps_type_t driver_nmea0183;

static WINDOW *cookedwin, *nmeawin, *satwin, *gprmcwin;
static WINDOW *gpggawin, *gpgsawin, *gpgstwin;
static timespec_t last_tick, tick_interval;
// string to store the message types seen
// 132 for no good reason, longer than the field it goes into
static char sentences[132];

/*****************************************************************************
 *
 * NMEA0183 support
 *
 *****************************************************************************/

#define SENTENCELINE    1       /* index of sentences line in the NMEA window */

/* define all window width constants at one location */
/* WIDTH shall be >= 80 */
#define WIDTH_L 25
#define WIDTH_M 27
#define WIDTH_R 30
#define WIDTH (WIDTH_L + WIDTH_M + WIDTH_R - 2)

#define HEIGHT_1 3
#define HEIGHT_2 3
#define HEIGHT_3 9
/* set to 6 for 80x24 screen, set to 7 for 80x25 screen */
#define HEIGHT_4 6
#define HEIGHT (HEIGHT_1 + HEIGHT_2 + HEIGHT_3 + HEIGHT_4)
/* max satellites we can display */
#define MAXSATS (HEIGHT_3 + HEIGHT_4 - 3)

static bool nmea_initialize(void)
{
    cookedwin = derwin(devicewin, HEIGHT_1, WIDTH, 0, 0);
    assert(cookedwin !=NULL);
    (void)wborder(cookedwin, 0, 0, 0, 0, 0, 0, 0, 0);
    (void)syncok(cookedwin, true);
    (void)wattrset(cookedwin, A_BOLD);
    (void)mvwaddstr(cookedwin, 1, 1, "Time: ");
    (void)mvwaddstr(cookedwin, 1, 34, "Lat:");
    (void)mvwaddstr(cookedwin, 1, 57, "Lon: ");
    (void)mvwaddstr(cookedwin, HEIGHT_1-1, WIDTH/2 - 6, " Cooked TPV ");
    (void)wattrset(cookedwin, A_NORMAL);

    nmeawin = derwin(devicewin, HEIGHT_2, WIDTH, HEIGHT_1, 0);
    assert(nmeawin !=NULL);
    (void)wborder(nmeawin, 0, 0, 0, 0, 0, 0, 0, 0);
    (void)syncok(nmeawin, true);
    (void)wattrset(nmeawin, A_BOLD);
    (void)mvwaddstr(nmeawin, HEIGHT_2-1, WIDTH/2 - 6, " Sentences ");
    (void)wattrset(nmeawin, A_NORMAL);

    satwin = derwin(devicewin, MAXSATS + 3, WIDTH_L, HEIGHT_1 + HEIGHT_2, 0);
    assert(satwin !=NULL);
    (void)wborder(satwin, 0, 0, 0, 0, 0, 0, 0, 0), (void)syncok(satwin, true);
    (void)wattrset(satwin, A_BOLD);
    (void)mvwprintw(satwin, 1, 1, " SVID  PRN  Az El SN HU");
    (void)mvwprintw(satwin, MAXSATS+2, WIDTH_L/2 - 3, " GSV ");
    (void)wattrset(satwin, A_NORMAL);

    gprmcwin = derwin(devicewin, HEIGHT_3, WIDTH_M, HEIGHT_1 + HEIGHT_2,
                      WIDTH_L - 1);
    assert(gprmcwin !=NULL);
    (void)wborder(gprmcwin, 0, 0, 0, 0, 0, 0, 0, 0),
        (void)syncok(gprmcwin, true);
    (void)wattrset(gprmcwin, A_BOLD);
    (void)mvwprintw(gprmcwin, 1, 1, "Time: ");
    (void)mvwprintw(gprmcwin, 2, 1, "Latitude:");
    (void)mvwprintw(gprmcwin, 3, 1, "Longitude:");
    (void)mvwprintw(gprmcwin, 4, 1, "Speed: ");
    (void)mvwprintw(gprmcwin, 5, 1, "Course: ");
    (void)mvwprintw(gprmcwin, 6, 1, "Status:            FAA: ");
    (void)mvwprintw(gprmcwin, 7, 1, "MagVar: ");
    (void)mvwprintw(gprmcwin, HEIGHT_3-1, WIDTH_M/2 - 3, " RMC ");
    (void)wattrset(gprmcwin, A_NORMAL);

    gpgsawin = derwin(devicewin, HEIGHT_4, WIDTH_M,
                      HEIGHT_1 + HEIGHT_2 + HEIGHT_3, WIDTH_L - 1);
    assert(gpgsawin !=NULL);
    (void)wborder(gpgsawin, 0, 0, 0, 0, 0, 0, 0, 0);
    (void)syncok(gpgsawin, true);
    (void)wattrset(gpgsawin, A_BOLD);
#define MODE_LINE       1
    (void)mvwprintw(gpgsawin, MODE_LINE, 1, "Mode: ");

#if HEIGHT_4 > 6
/* show SATS in own line to gain more space */
#define SATS_LINE       2
#define SATS_COL        1
#else
/* show SATS together with MODE in one line (show less SATS)*/
#define SATS_LINE       1
#define SATS_COL        10
#endif
    (void)mvwprintw(gpgsawin, SATS_LINE, SATS_COL, "Sats: ");
#define DOP_LINE        (SATS_LINE + 1)
    (void)mvwprintw(gpgsawin, DOP_LINE, 1, "DOP H=     V=     P=");
#define TOFF_LINE       (SATS_LINE + 2)
    (void)mvwprintw(gpgsawin, TOFF_LINE, 1, "TOFF: ");
    (void)mvwaddstr(gpgsawin, TOFF_LINE, 7, "N/A");
#define PPS_LINE        (SATS_LINE + 3)
    (void)mvwprintw(gpgsawin, PPS_LINE, 1, "PPS: ");
    (void)mvwaddstr(gpgsawin, PPS_LINE, 6, "N/A");
    (void)mvwprintw(gpgsawin, HEIGHT_4-1, WIDTH_M/2 - 6, " GSA + PPS ");
    (void)wattrset(gpgsawin, A_NORMAL);
    (void)syncok(gpgsawin, true);

    gpggawin = derwin(devicewin, HEIGHT_3, WIDTH_R,
                      HEIGHT_1 + HEIGHT_2, WIDTH_L + WIDTH_M - 2);
    assert(gpggawin !=NULL);
    (void)wborder(gpggawin, 0, 0, 0, 0, 0, 0, 0, 0);
    (void)syncok(gpggawin, true);
    (void)wattrset(gpggawin, A_BOLD);
    (void)mvwprintw(gpggawin, 1, 1, "Time: ");
    (void)mvwprintw(gpggawin, 2, 1, "Latitude: ");
    (void)mvwprintw(gpggawin, 3, 1, "Longitude: ");
    (void)mvwprintw(gpggawin, 4, 1, "Altitude: ");
    (void)mvwprintw(gpggawin, 5, 1, "Quality:       Sats: ");
    (void)mvwprintw(gpggawin, 6, 1, "HDOP: ");
    (void)mvwprintw(gpggawin, 7, 1, "Geoid: ");
    (void)mvwprintw(gpggawin, HEIGHT_3-1, WIDTH_R/2 - 3, " GGA ");
    (void)wattrset(gpggawin, A_NORMAL);

    gpgstwin = derwin(devicewin, HEIGHT_4, WIDTH_R,
                      HEIGHT_1 + HEIGHT_2 + HEIGHT_3, WIDTH_L + WIDTH_M - 2);
    assert(gpgstwin !=NULL);
    (void)wborder(gpgstwin, 0, 0, 0, 0, 0, 0, 0, 0);
    (void)syncok(gpgstwin, true);
    (void)wattrset(gpgstwin, A_BOLD);
    (void)mvwprintw(gpgstwin, 1,  1, "UTC:");
    (void)mvwprintw(gpgstwin, 1, 16, "RMS:");
    (void)mvwprintw(gpgstwin, 2,  1, "MAJ:");
    (void)mvwprintw(gpgstwin, 2, 16, "MIN:");
    (void)mvwprintw(gpgstwin, 3,  1, "ORI:");
    (void)mvwprintw(gpgstwin, 3, 16, "LAT:");
    (void)mvwprintw(gpgstwin, 4,  1, "LON:");
    (void)mvwprintw(gpgstwin, 4, 16, "ALT:");
    (void)mvwprintw(gpgstwin, HEIGHT_4-1, WIDTH_R/2 - 3, " GST ");
    (void)wattrset(gpgstwin, A_NORMAL);


    (void)clock_gettime(CLOCK_REALTIME, &last_tick);

    sentences[0] = '\0';

    return (nmeawin != NULL);
}

static void cooked_pvt(void)
{
    char scr[128];

    if (0 < session.gpsdata.fix.time.tv_sec) {
        (void)timespec_to_iso8601(session.gpsdata.fix.time, scr, sizeof(scr));
    } else
        (void)snprintf(scr, sizeof(scr), "n/a");
    (void)mvwprintw(cookedwin, 1, 7, "%-24s", scr);


    if (session.gpsdata.fix.mode >= MODE_2D) {
        deg_to_str2(deg_ddmm, session.gpsdata.fix.latitude,
                    scr, sizeof(scr), " N", " S");
    } else
        (void)strlcpy(scr, "n/a", sizeof(scr));
    (void)mvwprintw(cookedwin, 1, 38, "%-17s", scr);

    if (session.gpsdata.fix.mode >= MODE_2D) {
        deg_to_str2(deg_ddmm, session.gpsdata.fix.longitude,
                    scr, sizeof(scr), " E", " W");
    } else
        (void)strlcpy(scr, "n/a", sizeof(scr));
    (void)mvwprintw(cookedwin, 1, 62, "%-17s", scr);
}

static void monitor_satlist(WINDOW *win, int y, int x)
/* display as much as we can of a satlist in a specified window */
{
    int ymax, xmax;
    char scr[128], tmp[128];
    int i;

    assert(win != NULL);
    (void)wmove(win, y, x);
    (void)wclrtoeol(win);
    scr[0] = '\0';
    tmp[0] = '\0';
    getmaxyx(win, ymax, xmax);
    assert(ymax != 0);  /* suppress compiler warning */

    for (i = 0; i < MAXCHANNELS; i++) {
        if (session.gpsdata.skyview[i].used) {
            str_appendf(tmp, sizeof(tmp),
                        "%d ", session.gpsdata.skyview[i].PRN);
            if ((int)strnlen(tmp, sizeof(tmp)) < xmax - 1 - x) {
                str_appendf(scr, sizeof(scr),
                            "%d ", session.gpsdata.skyview[i].PRN);
            } else {
                str_appendf(scr, sizeof(scr),
                            "%s", "+");
                break;
            }
        }
    }

    (void)mvwaddnstr(win, y, x, scr, xmax - 1 - x);
    monitor_fixframe(win);
}

/* sort the skyviews
 * Used = Y first, then used = N
 * then sort by PRN, and sigid
 */
static int sat_cmp(const void *p1, const void *p2)
{
   int ret = ((const struct satellite_t*)p2)->used -
              ((const struct satellite_t*)p1)->used;
   if (ret) {
        return ret;
   }
   ret = ((const struct satellite_t*)p1)->PRN -
          ((const struct satellite_t*)p2)->PRN;
   if (ret) {
        return ret;
   }
   ret = ((const struct satellite_t*)p1)->sigid -
          ((const struct satellite_t*)p2)->sigid;
   return ret;
}

static void nmea_update(void)
{
    char **fields;

    assert(cookedwin != NULL);
    assert(nmeawin != NULL);
    assert(gpgsawin != NULL);
    assert(gpggawin != NULL);
    assert(gprmcwin != NULL);
    assert(gpgstwin != NULL);

    /* can be NULL if packet was overlong */
    fields = session.nmea.field;

    if ((unsigned char)'$' == session.lexer.outbuffer[0] &&
        NULL != fields &&
        NULL != fields[0]) {

        int ymax, xmax;
        timespec_t now;
        timespec_t ts_diff;

        getmaxyx(nmeawin, ymax, xmax);
        assert(ymax > 0);
<<<<<<< HEAD
        if (strstr(sentences, fields[0]) == NULL) {
            char *s_end = sentences + strnlen(sentences, sizeof(sentences));
            if ((int)(strnlen(sentences, sizeof(sentences)) +
                      strlen(fields[0])) < xmax - 2) {
=======
        if (NULL == strstr(sentences, fields[0])) {
            char *s_end = sentences + strlen(sentences);

            if ((int)(strlen(sentences) + strlen(fields[0])) < xmax - 2) {
>>>>>>> 18e492ea
                *s_end++ = ' ';
                (void)strlcpy(s_end, fields[0], sizeof(sentences) - 1);
            } else {
                *--s_end = '.';
                *--s_end = '.';
                *--s_end = '.';
            }
            (void)mvwaddstr(nmeawin, SENTENCELINE, 1, sentences);
        }

        /*
         * If the interval between this and last update is
         * the longest we've seen yet, boldify the corresponding
         * tag.
         */
        (void)clock_gettime(CLOCK_REALTIME, &now);
        TS_SUB(&ts_diff, &now, &last_tick);
        if (TS_GZ(&ts_diff) && TS_GT(&ts_diff, &tick_interval)) {
            char *findme = strstr(sentences, fields[0]);

            tick_interval = ts_diff;
            if (NULL != findme) {
                (void)mvwchgat(nmeawin, SENTENCELINE, 1, xmax - 13, A_NORMAL,
                               0, NULL);
                (void)mvwchgat(nmeawin, SENTENCELINE, 1 + (findme - sentences),
                               (int)strlen(fields[0]), A_BOLD, 0, NULL);
            }
        }
        last_tick = now;

        // this is a fake, GSV not decoded here, using sats from JSON
        // fields[1] is current GSV sentence, fields[2] is total sentences
        if (4 < strlen(fields[0]) &&
            0 == strcmp(fields[0] + 2, "GSV") &&
            0 == strcmp(fields[1], fields[2])) {
            int i;
            int nsats =
                (session.gpsdata.satellites_visible <
                 MAXSATS) ? session.gpsdata.satellites_visible : MAXSATS;
            // sort, so at least we see used.
            qsort(session.gpsdata.skyview, session.gpsdata.satellites_visible,
                  sizeof( struct satellite_t), sat_cmp);
            for (i = 0; i < nsats; i++) {
                // FIXME: gnssid and svid to string s/b common to all monitors.
                char *gnssid = "  ";
                char sigid = ' ';
                switch (session.gpsdata.skyview[i].gnssid) {
                default:
                    gnssid = "  ";
                    break;
                case GNSSID_GPS:
                    gnssid = "GP";  /* GPS */
                    break;
                case GNSSID_SBAS:
                    gnssid = "SB";  /* SBAS */
                    break;
                case GNSSID_GAL:
                    gnssid = "GA";  /* GALILEO */
                    break;
                case GNSSID_BD:
                    gnssid = "BD";  /* BeiDou */
                    break;
                case GNSSID_IMES:
                    gnssid = "IM";  /* IMES */
                    break;
                case GNSSID_QZSS:
                    gnssid = "QZ";  /* QZSS */
                    break;
                case GNSSID_GLO:
                    gnssid = "GL";  /* GLONASS */
                    break;
                case GNSSID_IRNSS:
                    gnssid = "IR";  // IRNSS
                    break;
                }
                if (1 < session.gpsdata.skyview[i].sigid &&
                    8 > session.gpsdata.skyview[i].sigid) {
                    /* Do not display L1, or missing */
                    /* max is 8 */
                    sigid = '0' + session.gpsdata.skyview[i].sigid;
                }
                (void)wmove(satwin, i + 2, 1);
                (void)wprintw(satwin, "%.2s%3d%c %3d %3d %2d %2.0f %c%c",
                              gnssid,
                              // svid can be 3 digits
                              session.gpsdata.skyview[i].svid,
                              sigid,
                              session.gpsdata.skyview[i].PRN,
                              // degrees, 000..359
                              (int)session.gpsdata.skyview[i].azimuth,
                              // degrees, 00..90
                              (int)session.gpsdata.skyview[i].elevation,
                              // 00-99 dB-Hz, NAN, or zero, when not tracking
                              // FIXME: check isfinite()
                              session.gpsdata.skyview[i].ss,
                              SAT_HEALTH_BAD ==
                                  session.gpsdata.skyview[i].health ? 'u' : ' ',
                              session.gpsdata.skyview[i].used ? 'Y' : 'N'
                             );
            }
            // clear the rest of the sat lines
            // use i from above loop
            for (; i < MAXSATS; i++)
                (void)mvwprintw(satwin, i+2, 1, "                       ");
            /* add overflow mark to the display */
            if (session.gpsdata.satellites_visible <= MAXSATS)
                (void)mvwaddch(satwin, MAXSATS + 2, 4, ACS_HLINE);
            else
                (void)mvwaddch(satwin, MAXSATS + 2, 4, ACS_DARROW);
        }
        if (4 < strlen(fields[0]) && 0 == strcmp(fields[0] + 2, "RMC")) {
            /* time, lat, lon, course, speed */
            (void)mvwaddstr(gprmcwin, 1, 11, fields[1]);
            (void)mvwprintw(gprmcwin, 2, 11, "%12s %s", fields[3], fields[4]);
            (void)mvwprintw(gprmcwin, 3, 11, "%12s %s", fields[5], fields[6]);
            (void)mvwaddstr(gprmcwin, 4, 11, fields[7]);
            (void)mvwaddstr(gprmcwin, 5, 11, fields[8]);
            /* the status field, FAA code, and magnetic variation */
            (void)mvwaddstr(gprmcwin, 6, 11, fields[2]);
            (void)mvwaddstr(gprmcwin, 6, 24, fields[12]);
            (void)mvwprintw(gprmcwin, 7, 11, "%-5s%s", fields[10], fields[11]);
            cooked_pvt();       /* cooked version of TPV */
        }

        if (4 < strlen(fields[0]) && 0 == strcmp(fields[0] + 2, "GSA")) {
            (void)mvwprintw(gpgsawin, MODE_LINE, 7, "%1s%s",
                            fields[1], fields[2]);
            monitor_satlist(gpgsawin, SATS_LINE, SATS_COL+6);
            (void)mvwprintw(gpgsawin, DOP_LINE, 7, "%-5s", fields[16]);
            (void)mvwprintw(gpgsawin, DOP_LINE, 14, "%-5s", fields[17]);
            (void)mvwprintw(gpgsawin, DOP_LINE, 21, "%-5s", fields[15]);
            monitor_fixframe(gpgsawin);
        }

        toff_update(gpgsawin, TOFF_LINE, 7);

        if (4 < strlen(fields[0]) && 0 == strcmp(fields[0] + 2, "GGA")) {
            (void)mvwprintw(gpggawin, 1, 12, "%-17s", fields[1]);
            (void)mvwprintw(gpggawin, 2, 12, "%-17s", fields[2]);
            (void)mvwprintw(gpggawin, 3, 12, "%-17s", fields[4]);
            (void)mvwprintw(gpggawin, 4, 12, "%-17s", fields[9]);
            (void)mvwprintw(gpggawin, 5, 12, "%1.1s", fields[6]);
            (void)mvwprintw(gpggawin, 5, 22, "%2.2s", fields[7]);
            (void)mvwprintw(gpggawin, 6, 12, "%-5.5s", fields[8]);
            (void)mvwprintw(gpggawin, 7, 12, "%-5.5s", fields[11]);
        }
        if (4 < strlen(fields[0]) && 0 == strcmp(fields[0] + 2, "GST")) {
            (void)mvwprintw(gpgstwin, 1,  6, "%-10s", fields[1]);
            (void)mvwprintw(gpgstwin, 1, 21,  "%-8s", fields[2]);
            (void)mvwprintw(gpgstwin, 2,  6, "%-10s", fields[3]);
            (void)mvwprintw(gpgstwin, 2, 21,  "%-8s", fields[4]);
            (void)mvwprintw(gpgstwin, 3,  6, "%-10s", fields[5]);
            (void)mvwprintw(gpgstwin, 3, 21,  "%-8s", fields[6]);
            (void)mvwprintw(gpgstwin, 4,  6, "%-10s", fields[7]);
            (void)mvwprintw(gpgstwin, 4, 21,  "%-8s", fields[8]);
        }
    }

    pps_update(gpgsawin, PPS_LINE, 6);
}

#undef SENTENCELINE

static void nmea_wrap(void)
{
    (void)delwin(nmeawin);
    (void)delwin(gpgsawin);
    (void)delwin(gpggawin);
    (void)delwin(gprmcwin);
}

const struct monitor_object_t nmea_mmt = {
    .initialize = nmea_initialize,
    .update = nmea_update,
    .command = NULL,
    .wrap = nmea_wrap,
    .min_y = HEIGHT,.min_x = WIDTH,
    .driver = &driver_nmea0183,
};

/*****************************************************************************
 *
 * Extended NMEA support
 *
 *****************************************************************************/

static void monitor_nmea_send(const char *fmt, ...)
{
    char buf[BUFSIZ];
    va_list ap;

    va_start(ap, fmt);
    (void)vsnprintf(buf, sizeof(buf) - 5, fmt, ap);
    va_end(ap);
    (void)monitor_control_send((unsigned char *)buf, strnlen(buf, sizeof(buf)));
}

/*
 * Yes, it's OK for most of these to be clones of the generic NMEA monitor
 * object except for the pointer to the GPSD driver.  That pointer makes
 * a difference, as it will automatically enable stuff like speed-switcher
 * and mode-switcher commands.  It's really only necessary to write a
 * separate monitor object if you want to change the device-window
 * display or implement device-specific commands.
 */

#if defined(GARMIN_ENABLE)
extern const struct gps_type_t driver_garmin;

const struct monitor_object_t garmin_mmt = {
    .initialize = nmea_initialize,
    .update = nmea_update,
    .command = NULL,
    .wrap = nmea_wrap,
    .min_y = HEIGHT, .min_x = WIDTH,
    .driver = &driver_garmin,
};
#endif  // GARMIN_ENABLE

extern const struct gps_type_t driver_ashtech;

#define ASHTECH_SPEED_9600 5
#define ASHTECH_SPEED_57600 8

static int ashtech_command(char line[])
{
    switch (line[0]) {
    case 'N':                   /* normal = 9600, GGA+GSA+GSV+RMC+ZDA */
        monitor_nmea_send("$PASHS,NME,ALL,A,OFF");  // silence outbound chatter
        monitor_nmea_send("$PASHS,NME,ALL,B,OFF");
        monitor_nmea_send("$PASHS,NME,GGA,A,ON");
        monitor_nmea_send("$PASHS,NME,GSA,A,ON");
        monitor_nmea_send("$PASHS,NME,GSV,A,ON");
        monitor_nmea_send("$PASHS,NME,RMC,A,ON");
        monitor_nmea_send("$PASHS,NME,ZDA,A,ON");

        monitor_nmea_send("$PASHS,INI,%d,%d,,,0,",
                          ASHTECH_SPEED_9600, ASHTECH_SPEED_9600);
        (void)sleep(6);         // it takes 4-6 sec for the receiver to reboot
        monitor_nmea_send("$PASHS,WAS,ON");     /* enable WAAS */
        break;

    case 'R':                 /* raw = 57600, normal+XPG+POS+SAT+MCA+PBN+SNV */
        monitor_nmea_send("$PASHS,NME,ALL,A,OFF");  // silence outbound chatter
        monitor_nmea_send("$PASHS,NME,ALL,B,OFF");
        monitor_nmea_send("$PASHS,NME,GGA,A,ON");
        monitor_nmea_send("$PASHS,NME,GSA,A,ON");
        monitor_nmea_send("$PASHS,NME,GSV,A,ON");
        monitor_nmea_send("$PASHS,NME,RMC,A,ON");
        monitor_nmea_send("$PASHS,NME,ZDA,A,ON");

        monitor_nmea_send("$PASHS,INI,%d,%d,,,0,",
                          ASHTECH_SPEED_57600, ASHTECH_SPEED_9600);
        (void)sleep(6);         // it takes 4-6 sec for the receiver to reboot
        monitor_nmea_send("$PASHS,WAS,ON");     /* enable WAAS */

        monitor_nmea_send("$PASHS,NME,POS,A,ON");     /* Ashtech TPV solution */
        monitor_nmea_send("$PASHS,NME,SAT,A,ON");   // Ashtech Satellite status
        monitor_nmea_send("$PASHS,NME,MCA,A,ON");     /* MCA measurements */
        monitor_nmea_send("$PASHS,NME,PBN,A,ON");     /* ECEF TPV solution */
        monitor_nmea_send("$PASHS,NME,SNV,A,ON,10");  /* Almanac data */

        monitor_nmea_send("$PASHS,NME,XMG,A,ON");     /* exception messages */
        break;

    default:
        return COMMAND_UNKNOWN;
    }

    return COMMAND_UNKNOWN;
}

const struct monitor_object_t ashtech_mmt = {
    .initialize = nmea_initialize,
    .update = nmea_update,
    .command = ashtech_command,
    .wrap = nmea_wrap,
    .min_y = HEIGHT, .min_x = WIDTH,
    .driver = &driver_ashtech,
};

#ifdef FV18_ENABLE
extern const struct gps_type_t driver_fv18;

const struct monitor_object_t fv18_mmt = {
    .initialize = nmea_initialize,
    .update = nmea_update,
    .command = NULL,
    .wrap = nmea_wrap,
    .min_y = HEIGHT, .min_x = WIDTH,
    .driver = &driver_fv18,
};
#endif /* FV18_ENABLE */

#ifdef GPSCLOCK_ENABLE
extern const struct gps_type_t driver_gpsclock;

const struct monitor_object_t gpsclock_mmt = {
    .initialize = nmea_initialize,
    .update = nmea_update,
    .command = NULL,
    .wrap = nmea_wrap,
    .min_y = HEIGHT, .min_x = WIDTH,
    .driver = &driver_gpsclock,
};
#endif /* GPSCLOCK_ENABLE */

extern const struct gps_type_t driver_mtk3301;

const struct monitor_object_t mtk3301_mmt = {
    .initialize = nmea_initialize,
    .update = nmea_update,
    .command = NULL,
    .wrap = nmea_wrap,
    .min_y = HEIGHT, .min_x = WIDTH,
    .driver = &driver_mtk3301,
};

#ifdef AIVDM_ENABLE
extern const struct gps_type_t driver_aivdm;

const struct monitor_object_t aivdm_mmt = {
    .initialize = nmea_initialize,
    .update = nmea_update,
    .command = NULL,
    .wrap = nmea_wrap,
    .min_y = HEIGHT, .min_x = WIDTH,
    .driver = &driver_aivdm,
};
#endif  // AIVDM_ENABLE

/* vim: set expandtab shiftwidth=4: */<|MERGE_RESOLUTION|>--- conflicted
+++ resolved
@@ -277,17 +277,10 @@
 
         getmaxyx(nmeawin, ymax, xmax);
         assert(ymax > 0);
-<<<<<<< HEAD
         if (strstr(sentences, fields[0]) == NULL) {
             char *s_end = sentences + strnlen(sentences, sizeof(sentences));
             if ((int)(strnlen(sentences, sizeof(sentences)) +
                       strlen(fields[0])) < xmax - 2) {
-=======
-        if (NULL == strstr(sentences, fields[0])) {
-            char *s_end = sentences + strlen(sentences);
-
-            if ((int)(strlen(sentences) + strlen(fields[0])) < xmax - 2) {
->>>>>>> 18e492ea
                 *s_end++ = ' ';
                 (void)strlcpy(s_end, fields[0], sizeof(sentences) - 1);
             } else {
