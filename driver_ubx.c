--- conflicted
+++ resolved
@@ -293,13 +293,8 @@
     /* save SW and HW Version as subtype */
     (void)snprintf(obuf, sizeof(obuf),
                    "SW %.30s,HW %.10s",
-<<<<<<< HEAD
                    (char *)buf,
                    (char *)(buf + 30));
-=======
-                   (char *)&buf[0],
-                   (char *)&buf[30]);
->>>>>>> 4c049027
 
     /* save what we can */
     (void)strlcpy(session->subtype, obuf, sizeof(session->subtype));
