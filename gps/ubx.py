--- conflicted
+++ resolved
@@ -8332,53 +8332,12 @@
         m_data = bytearray([0x2, sid, rate])
         self.gps_send(6, 1, m_data)
 
-    def get_int_arg(self, args, ndx, default = 0):
-        """Convert args[ndx] to int, return default if not present"""
-        if ndx >= len(args):
-            return default
-        if len(args[ndx]) == 0:
-            return default
-        return int(args[ndx], base = 0)
-
     def send_able_pps(self, able, args):
-        """dis/enable PPS, using UBX-CFG-TP5. Optional args:
-
-tpIdx, antCableDelay, rfGroupDelay, freqPeriod, freqPeriodLock,
-pulseLenRadio, pulseLenRadioLock, userConfigDelay, flags
-"""
-
-        tpIdx             = self.get_int_arg(args, 0)
-        antCableDelay     = self.get_int_arg(args, 1, 2)
-        rfGroupDelay      = self.get_int_arg(args, 2)
-        freqPeriod        = self.get_int_arg(args, 3, 1000000) # 1M us
-        freqPeriodLock    = self.get_int_arg(args, 4, 1000000) # 1M us
-        pulseLenRatio     = self.get_int_arg(args, 5)
-        pulseLenRatioLock = self.get_int_arg(args, 6, 100000) # 100k us
-        userConfigDelay   = self.get_int_arg(args, 7)
-        flags             = self.get_int_arg(args, 8, 0x77)
-
-<<<<<<< HEAD
+        """dis/enable PPS, using UBX-CFG-TP5"""
+
         # This is actually a shortcut for a regular CFG-TP5 message
         tp5_args = [''] * 9
         tp5_args[8] = '0x77' if able else '0x76'
-=======
-        m_data = bytearray(32)
-        m_data[0]     = tpIdx
-        m_data[1]     = 1        # version
-        m_data[2]     = 0        # reserved
-        m_data[3]     = 0        # reserved
-        m_data[ 4: 6] = pack_u16(antCableDelay)
-        m_data[ 6: 8] = pack_u16(rfGroupDelay)
-        m_data[ 8:12] = pack_u32(freqPeriod)
-        m_data[12:16] = pack_u32(freqPeriodLock)
-        m_data[16:20] = pack_u32(pulseLenRatio)
-        m_data[20:24] = pack_u32(pulseLenRatioLock)
-        m_data[24:28] = pack_u32(userConfigDelay)
-        m_data[28:32] = pack_u32(flags)
-
-        if not able:
-            m_data[28] &= ~1  # bit 0 is active
->>>>>>> a254e919
 
         self.send_cfg_tp5(tp5_args)
 
